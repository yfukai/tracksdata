from collections.abc import Sequence
from copy import copy

import numpy as np

from tracksdata.array._base_array import ArrayIndex, BaseReadOnlyArray
from tracksdata.array._nd_chunk_cache import NDChunkCache
from tracksdata.constants import DEFAULT_ATTR_KEYS
from tracksdata.graph._base_graph import BaseGraph
from tracksdata.nodes._mask import Mask
from tracksdata.options import get_options
from tracksdata.utils._dtypes import polars_dtype_to_numpy_dtype


def chain_indices(slicing1: ArrayIndex | None, slicing2: ArrayIndex | None) -> ArrayIndex:
    """Chain two array indexing operations into a single one.

    Parameters
    ----------
    slicing1 : ArrayIndex | None
        The first array indexing operation.
    slicing2 : ArrayIndex | None
        The second array indexing operation.

    Returns
    -------
    ArrayIndex
        The chained array index.

    Examples
    --------
    ```python
    chain_indices(slice(3, 20), slice(5, 15))
    slice(8, 18, None)
    chain_indices(slice(3, 20), slice(5, None))
    slice(8, 20, None)
    chain_indices(slice(3, 20), slice(None, 15))
    slice(3, 18, None)
    chain_indices(slice(3, 20), 4)
    7
    chain_indices(slice(3, 20), (4, 5))
    [7, 8]
    chain_indices((5, 6, 7, 8, 9, 10), (3, 5))
    [8, 10]
    ```
    """
    if slicing2 is None:
        return slicing1

    if isinstance(slicing1, slice):
        new_slicing = range(max(slicing1.start, slicing1.stop))[slicing1]
        if isinstance(slicing2, Sequence):
            return [new_slicing[i] for i in slicing2]
        else:
            new_slicing = new_slicing[slicing2]
            if isinstance(new_slicing, range):
                return slice(new_slicing.start, new_slicing.stop, new_slicing.step)
            else:
                return new_slicing

    elif isinstance(slicing1, Sequence):
        if isinstance(slicing2, Sequence):
            return [slicing1[i] for i in slicing2]
        else:
            return slicing1[slicing2]

    raise ValueError(
        f"Cannot merge indices {slicing1} and {slicing2}. slicing1 must be a slice or python check indexable."
    )


def _get_size(ind: ArrayIndex, size: int) -> int | None:
    """
    Get final size of an array after applying the indexing operation.

    Parameters
    ----------
    ind : ArrayIndex
        The indexing operation.
    size : int
        The size of the array before applying the indexing operation.

    Returns
    -------
    int | None
        The final size of the array after applying the indexing operation.
    """
    if isinstance(ind, slice):
        return len(range(ind.start or 0, ind.stop or size, ind.step or 1))
    elif isinstance(ind, Sequence):
        return len(ind)
    elif np.isscalar(ind):
        return None
    else:
        raise ValueError(f"Expected scalar, sequence or slice, got type '{type(ind)}' with value {ind}")


class GraphArrayView(BaseReadOnlyArray):
    """
    Class used to view the content of a graph as an array.

    The resulting graph behaves as a read-only numpy array,
    displaying arbitrary attributes inside their respective instance mask.

    The content is lazy loaded from the original data source as
    it's done with a [zarr.Array](https://zarr.readthedocs.io/en/stable/index.html)

    Parameters
    ----------
    graph : BaseGraph
        The graph to view as an array.
    shape : tuple[int, ...]
        The shape of the array.
    attr_key : str
        The attribute key to view as an array.
    offset : int | np.ndarray, optional
        The offset to apply to the array.
    strides : tuple[int, ...] | None, optional
        The strides to apply to the array. If None, the default stride of 1 is used.
    dtype : np.dtype | None, optional
        The dtype of the array. If None, the dtype is inferred from the graph's attribute
    chunk_shape : tuple[int] | None, optional
        The chunk shape for the array. If None, the default chunk size is used.
    buffer_cache_size : int, optional
        The maximum number of buffers to keep in the cache for the array.
        If None, the default buffer cache size is used.
    """

    def __init__(
        self,
        graph: BaseGraph,
        full_shape: tuple[int, ...],
        attr_key: str,
        *,
        dtype: np.dtype | None = None,
        offset: int | np.ndarray = 0,
        strides: tuple[int, ...] | None = None,
        chunk_shape: tuple[int, ...] | int | None = None,
        buffer_cache_size: int | None = None,
    ):
        if attr_key not in graph.node_attr_keys:
            raise ValueError(f"Attribute key '{attr_key}' not found in graph. Expected '{graph.node_attr_keys}'")

        self.graph = graph
        self._attr_key = attr_key
        self._offset = offset
        self._strides = strides if strides is not None else tuple([1] * (len(full_shape) - 1))
        self._original_shape = tuple(
            [full_shape[0]] + [fs // st for fs, st in zip(full_shape[1:], strides, strict=True)]
        )

        if dtype is None:
            # Infer the dtype from the graph's attribute
            # TODO improve performance
            df = graph.node_attrs(attr_keys=[self._attr_key])
            if df.is_empty():
                dtype = get_options().gav_default_dtype
            else:
                dtype = polars_dtype_to_numpy_dtype(df[self._attr_key].dtype)
                # napari support for bool is limited
                if np.issubdtype(dtype, bool):
                    dtype = np.uint8

        self._dtype = dtype

        chunk_shape = chunk_shape or get_options().gav_chunk_shape
        ndim = len(full_shape)
        if isinstance(chunk_shape, int):
            chunk_shape = (chunk_shape,) * (ndim - 1)
        elif len(chunk_shape) < ndim - 1:
            chunk_shape = (1,) * (ndim - 1 - len(chunk_shape)) + tuple(chunk_shape)

        self.chunk_shape = chunk_shape
        self.buffer_cache_size = buffer_cache_size or get_options().gav_buffer_cache_size

        self._indices = tuple(slice(0, s) for s in self._original_shape)
        self._cache = NDChunkCache(
            compute_func=self._fill_array,
            shape=self.shape[1:],
            chunk_shape=self.chunk_shape,
            buffer_cache_size=self.buffer_cache_size,
            dtype=self.dtype,
        )

        self._spatial_filter = self.graph.bbox_spatial_filter(
            frame_attr_key=DEFAULT_ATTR_KEYS.T,
            bbox_attr_key=DEFAULT_ATTR_KEYS.BBOX,
        )

    @property
    def shape(self) -> tuple[int, ...]:
        """Returns the shape of the array."""

        shape = [_get_size(ind, os) for ind, os in zip(self._indices, self._original_shape, strict=True)]
        return tuple(s for s in shape if s is not None)

    @property
    def ndim(self) -> int:
        """Returns the number of dimensions of the array."""
        return len(self.shape)

    @property
    def dtype(self) -> np.dtype:
        """Returns the dtype of the array."""
        return self._dtype

    def __getitem__(self, index: ArrayIndex) -> "GraphArrayView":
        """Return a sliced view of the GraphArrayView.

        Parameters
        ----------
        index : ArrayIndex
            The indices to slice the array.

        Returns
        -------
        GraphArrayView
            A new GraphArrayView object with updated indices.
        """
        normalized_index = []
        if not isinstance(index, tuple):
            index = (index,)
        if None in index:
            raise ValueError("None is not allowed for GraphArrayView indexing.")
        jj = 0
        for oi in self._indices:
            if np.isscalar(oi):
                normalized_index.append(None)
            else:
                if len(index) <= jj:
                    normalized_index.append(slice(None))
                else:
                    normalized_index.append(index[jj])
                jj += 1

        return self.reindex(normalized_index)

    def reindex(
        self,
        slicing: Sequence[ArrayIndex],
    ) -> "GraphArrayView":
        """
        Reindex the GraphArrayView.
        Returns a shallow copy of the GraphArrayView with the new indices.

        Parameters
        ----------
        slicing : tuple[ArrayIndex, ...]
            The new indices to apply to the GraphArrayView.

        Returns
        -------
        GraphArrayView
            A new GraphArrayView object with updated indices.
        """
        obj = copy(self)
        obj._indices = tuple(chain_indices(i1, i2) for i1, i2 in zip(self._indices, slicing, strict=False))
        return obj

    def __array__(
        self,
        dtype: np.dtype | None = None,
        copy: bool | None = None,
    ) -> np.ndarray:
        """Convert the GraphArrayView to a numpy array.

        Parameters
        ----------
        dtype : np.dtype, optional
            The desired dtype of the output array. If None, the dtype of the GraphArrayView is used.
        copy : bool, optional
            This parameter is ignored, as the GraphArrayView is read-only.

        Returns
        -------
        np.ndarray
            In memory numpy array of the GraphArrayView of the current indices.
        """

        if sum(isinstance(i, Sequence) for i in self._indices) > 1:
            raise NotImplementedError("Multiple sequences in indices are not supported for __array__.")

        time = self._indices[0]
        volume_slicing = self._indices[1:]

        if np.isscalar(time):
            if hasattr(time, "item"):
                time = time.item()  # convert from numpy.int to int
<<<<<<< HEAD
            return self._cache.get(
=======
            except AttributeError:
                pass
            result = self._cache.get(
>>>>>>> af26e1c4
                time=time,
                volume_slicing=volume_slicing,
            ).astype(dtype or self.dtype)
            return np.array(result) if np.isscalar(result) else result
        else:
            if isinstance(time, slice):
                time = range(self._original_shape[0])[time]

            return np.stack(
                [
                    self._cache.get(
                        time=t,
                        volume_slicing=volume_slicing,
                    )
                    for t in time
                ]
            ).astype(dtype or self.dtype)

    def _fill_array(self, time: int, volume_slicing: Sequence[slice], buffer: np.ndarray) -> np.ndarray:
        """Fill the buffer with data from the graph at a specific time.

        Parameters
        ----------
        time : int
            The time point to retrieve data for.
        volume_slicing : Sequence[slice]
            The volume slicing information (currently not fully utilized).
        buffer : np.ndarray
            The buffer to fill with data.

        Returns
        -------
        np.ndarray
            The filled buffer.
        """
        volume_slicing = [
            slice(
                s.start * st if s.start else s.start,
                s.stop * st if s.stop else s.stop,
                s.step * st if s.step else s.step,
            )
            for s, st in zip(volume_slicing, self._strides, strict=True)
        ]
        subgraph = self._spatial_filter[(slice(time, time), *volume_slicing)]
        df = subgraph.node_attrs(
            attr_keys=[self._attr_key, DEFAULT_ATTR_KEYS.MASK],
        )

        for mask, value in zip(df[DEFAULT_ATTR_KEYS.MASK], df[self._attr_key], strict=True):
            mask: Mask
            mask.paint_buffer(buffer, value, offset=self._offset)<|MERGE_RESOLUTION|>--- conflicted
+++ resolved
@@ -286,13 +286,7 @@
         if np.isscalar(time):
             if hasattr(time, "item"):
                 time = time.item()  # convert from numpy.int to int
-<<<<<<< HEAD
-            return self._cache.get(
-=======
-            except AttributeError:
-                pass
             result = self._cache.get(
->>>>>>> af26e1c4
                 time=time,
                 volume_slicing=volume_slicing,
             ).astype(dtype or self.dtype)
