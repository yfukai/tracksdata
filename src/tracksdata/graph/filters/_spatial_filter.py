--- conflicted
+++ resolved
@@ -38,14 +38,11 @@
 
         start_time = time.time()
         self._attrs_keys = df.columns
-<<<<<<< HEAD
 
         if df.is_empty():
             self._node_rtree = None
             return
 
-=======
->>>>>>> c1fe1f6a
         indices = np.ascontiguousarray(indices.to_numpy(), dtype=np.int64).copy()
         node_pos = np.ascontiguousarray(df.to_numpy(), dtype=np.float32)
         self._ndims = node_pos.shape[1]
@@ -210,17 +207,11 @@
         The graph containing nodes with spatial coordinates.
     frame_attr_key : str | None, optional
         The attribute key representing the frame or time dimension.
-<<<<<<< HEAD
-        Defaults to None, which means no frame filtering.
-    bbox_attr_key : str, optional
-        The attribute key representing the bounding box coordinates. Defaults to "bbox".
-=======
-        Default is `DEFAULT_ATTR_KEYS.T`.
+        Default is None.
         If None it will only use the bounding box coordinates.
     bbox_attr_key : str, optional
         The attribute key representing the bounding box coordinates.
         Defaults to `DEFAULT_ATTR_KEYS.BBOX`.
->>>>>>> c1fe1f6a
         The bounding box coordinates should be in the format:
         [min_x, min_y, min_z, ..., max_x, max_y, max_z, ...]
         where each dimension has a min and max value.
@@ -229,11 +220,7 @@
     def __init__(
         self,
         graph: "BaseGraph",
-<<<<<<< HEAD
-        frame_attr_key: str | None = None,
-=======
         frame_attr_key: str | None = DEFAULT_ATTR_KEYS.T,
->>>>>>> c1fe1f6a
         bbox_attr_key: str = DEFAULT_ATTR_KEYS.BBOX,
     ) -> None:
         from spatial_graph import PointRTree
@@ -245,17 +232,14 @@
         else:
             attr_keys = [DEFAULT_ATTR_KEYS.NODE_ID, frame_attr_key, bbox_attr_key]
         nodes_df = graph.node_attrs(attr_keys=attr_keys)
-<<<<<<< HEAD
+        node_ids = np.ascontiguousarray(nodes_df[DEFAULT_ATTR_KEYS.NODE_ID].to_numpy(), dtype=np.int64).copy()
 
         if nodes_df.is_empty():
             self._node_rtree = None
         else:
-            node_ids = np.ascontiguousarray(nodes_df[DEFAULT_ATTR_KEYS.NODE_ID].to_numpy(), dtype=np.int64).copy()
-
             bboxes = nodes_df[bbox_attr_key].to_numpy()
             if bboxes.shape[1] % 2 != 0:
-                msg = f"Bounding box coordinates must have even number of dimensions, got {bboxes.shape[1]}"
-                raise ValueError(msg)
+                raise ValueError(f"Bounding box coordinates must have even number of dimensions, got {bboxes.shape[1]}")
             num_dims = bboxes.shape[1] // 2
 
             if frame_attr_key is None:
@@ -277,34 +261,6 @@
                 dims=self._ndims,
             )
             self._node_rtree.insert_bb_items(node_ids, positions_min, positions_max)
-=======
-        node_ids = np.ascontiguousarray(nodes_df[DEFAULT_ATTR_KEYS.NODE_ID].to_numpy(), dtype=np.int64).copy()
-
-        bboxes = nodes_df[bbox_attr_key].to_numpy()
-        if bboxes.shape[1] % 2 != 0:
-            raise ValueError(f"Bounding box coordinates must have even number of dimensions, got {bboxes.shape[1]}")
-        num_dims = bboxes.shape[1] // 2
-
-        if frame_attr_key is None:
-            self._ndims = num_dims
-            positions_min = np.ascontiguousarray(bboxes[:, :num_dims], dtype=np.float32)
-            positions_max = np.ascontiguousarray(bboxes[:, num_dims:], dtype=np.float32)
-        else:
-            frames = nodes_df[frame_attr_key].to_numpy()
-            self._ndims = num_dims + 1  # +1 for the frame dimension
-            positions_min = np.ascontiguousarray(
-                np.hstack((frames[:, np.newaxis], bboxes[:, :num_dims])), dtype=np.float32
-            )
-            positions_max = np.ascontiguousarray(
-                np.hstack((frames[:, np.newaxis], bboxes[:, num_dims:])), dtype=np.float32
-            )
-        self._node_rtree = PointRTree(
-            item_dtype="int64",
-            coord_dtype="float32",
-            dims=self._ndims,
-        )
-        self._node_rtree.insert_bb_items(node_ids, positions_min, positions_max)
->>>>>>> c1fe1f6a
 
     def __getitem__(self, keys: tuple[slice, ...]) -> "BaseFilter":
         """
@@ -345,12 +301,9 @@
         ```
         """
 
-<<<<<<< HEAD
         if self._node_rtree is None:
             return self._graph.filter(node_ids=[])
 
-=======
->>>>>>> c1fe1f6a
         for key in keys:
             if key.start is None or key.stop is None:
                 raise ValueError(f"Slice {key} must have start and stop")
