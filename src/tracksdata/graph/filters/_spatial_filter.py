import time
from typing import TYPE_CHECKING

import numpy as np
import polars as pl

from tracksdata.constants import DEFAULT_ATTR_KEYS
from tracksdata.utils._logging import LOG

if TYPE_CHECKING:
    from tracksdata.graph._base_graph import BaseGraph
    from tracksdata.graph.filters._base_filter import BaseFilter


class DataFrameSpatialFilter:
    """
    Internal spatial filter implementation using spatial_graph library.

    This class provides the low-level spatial indexing functionality for efficiently
    querying nodes within spatial regions of interest. It wraps the spatial_graph
    library to create a spatial index from node coordinates.

    Parameters
    ----------
    indices : pl.Series
        Series containing node IDs to be indexed.
    df : pl.DataFrame
        DataFrame containing spatial coordinates for each node.
        Each column represents a spatial dimension.
    """

    def __init__(
        self,
        indices: pl.Series,
        df: pl.DataFrame,
    ) -> None:
        from spatial_graph import PointRTree

        start_time = time.time()
        self._attrs_keys = df.columns
<<<<<<< HEAD

        self._sg_graph = sg.SpatialGraph(
            ndims=len(self._attrs_keys),
            node_dtype="int64",
            node_attr_dtypes={
                "position": f"float32[{len(self._attrs_keys)}]",
            },
            edge_attr_dtypes={},
            position_attr="position",
            directed=True,
        )

        if not df.is_empty():
            node_pos = np.ascontiguousarray(df.to_numpy(), dtype=np.float32)
            self._sg_graph.add_nodes(
                nodes=indices.copy(),
                position=node_pos,
            )
=======
        indices = np.ascontiguousarray(indices.to_numpy(), dtype=np.int64).copy()
        node_pos = np.ascontiguousarray(df.to_numpy(), dtype=np.float32).copy()
        self.ndims = node_pos.shape[1]
        self._node_rtree = PointRTree(
            item_dtype="int64",
            coord_dtype="float32",
            dims=self.ndims,
        )
        self._node_rtree.insert_point_items(indices, node_pos)
>>>>>>> 1d8497f8

        end_time = time.time()
        LOG.info(f"Time to create spatial graph: {end_time - start_time} seconds")

    def __getitem__(self, keys: tuple[slice, ...]) -> list[int]:
        """
        Query nodes within a spatial region of interest.

        Uses the spatial index to efficiently find all nodes whose coordinates
        fall within the specified rectangular region defined by the slice bounds.

        Parameters
        ----------
        keys : tuple[slice, ...]
            Tuple of slices defining the spatial bounds for each coordinate dimension.
            Each slice must have both start and stop values defined.
            The number of slices must match the number of spatial dimensions.

        Returns
        -------
        list[int]
            List of node IDs that fall within the specified spatial region.

        Raises
        ------
        ValueError
            If any slice is missing start or stop values, or if the number of
            slices doesn't match the number of spatial dimensions.
        """
        for key in keys:
            if key.start is None or key.stop is None:
                raise ValueError(f"Slice {key} must have start and stop")

        if len(keys) != self.ndims:
            raise ValueError(f"Expected {self.ndims} keys, got {len(keys)}")

        start_time = time.time()

        roi = np.stack(
            [[s.start, s.stop] for s in keys],  # subtractring 1e-8 because the spatial graph is inclusive
            axis=1,
            dtype=np.float32,
        )
        node_ids = self._node_rtree.search(*roi)

        end_time = time.time()

        LOG.info(f"Time to query nodes in ROI: {end_time - start_time} seconds")

        return node_ids.tolist()


class SpatialFilter:
    """
    Spatial filtering for graph nodes using spatial indexing.

    This filter creates a spatial index of graph nodes based on their spatial coordinates
    and allows efficient querying of nodes within spatial regions of interest (ROI).

    Parameters
    ----------
    graph : BaseGraph
        The graph containing nodes with spatial coordinates.
    attrs_keys : list[str] | None, optional
        List of attribute keys to use as spatial coordinates. If None, defaults to
        ["t", "z", "y", "x"] filtered to only include keys present in the graph.

    Examples
    --------
    ```python
    graph = RustWorkXGraph()
    # Add nodes with spatial coordinates
    graph.add_node({"t": 0, "y": 10, "x": 20})
    graph.add_node({"t": 1, "y": 30, "x": 40})

    # Create spatial filter with 2D coordinates
    spatial_filter = SpatialFilter(graph, attrs_keys=["y", "x"])

    # Query nodes in spatial region
    subgraph = spatial_filter[0:50, 0:50]
    ```
    """

    def __init__(
        self,
        graph: "BaseGraph",
        attrs_keys: list[str] | None = None,
    ) -> None:
        if attrs_keys is None:
            attrs_keys = ["t", "z", "y", "x"]
            valid_keys = set(graph.node_attr_keys)
            attrs_keys = list(filter(lambda x: x in valid_keys, attrs_keys))

        self._graph = graph

        nodes_df = graph.node_attrs(attr_keys=[DEFAULT_ATTR_KEYS.NODE_ID, *attrs_keys])
        node_ids = nodes_df[DEFAULT_ATTR_KEYS.NODE_ID]

        self._df_filter = DataFrameSpatialFilter(indices=node_ids, df=nodes_df.select(attrs_keys))

    def __getitem__(self, keys: tuple[slice, ...]) -> "BaseFilter":
        """
        Query nodes within a spatial region of interest.

        Uses spatial indexing to efficiently find nodes whose coordinates fall within
        the specified bounds for each spatial dimension.

        Parameters
        ----------
        keys : tuple[slice, ...]
            Tuple of slices defining the spatial bounds for each coordinate dimension.
            Must match the number of coordinate dimensions specified in attrs_keys.
            Each slice defines [start, stop) bounds for that dimension.

        Returns
        -------
        BaseFilter
            A filter containing only nodes and their edges that fall within the spatial ROI.

        Raises
        ------
        ValueError
            If the number of slices doesn't match the number of coordinate dimensions.

        Examples
        --------
        ```python
        # For 2D spatial filter with ["y", "x"] coordinates
        filter = spatial_filter[10:50, 20:60]

        # For 4D spatial filter with ["t", "z", "y", "x"] coordinates
        subgraph = spatial_filter[0:10, 0:5, 10:50, 20:60].subgraph()
        ```
        """
        node_ids = self._df_filter[keys]
        return self._graph.filter(node_ids=node_ids)


class BoundingBoxSpatialFilter:
    """
    Spatial filter for bounding box queries on graph nodes.

    This filter allows querying nodes within a bounding box defined by minimum and
    maximum coordinates for each spatial dimension.

    Parameters
    ----------
    graph : BaseGraph
        The graph containing nodes with spatial coordinates.
    frame_attr_key : str, optional
        The attribute key representing the frame or time dimension. Defaults to "t".
    bbox_attr_key : str, optional
        The attribute key representing the bounding box coordinates. Defaults to "bbox".
    """

    def __init__(
        self,
        graph: "BaseGraph",
        frame_attr_key: str = DEFAULT_ATTR_KEYS.T,
        bbox_attr_key: str = DEFAULT_ATTR_KEYS.BBOX,
    ) -> None:
        from spatial_graph import PointRTree

        self._graph = graph
        nodes_df = graph.node_attrs(attr_keys=[DEFAULT_ATTR_KEYS.NODE_ID, frame_attr_key, bbox_attr_key])
        node_ids = np.ascontiguousarray(nodes_df[DEFAULT_ATTR_KEYS.NODE_ID].to_numpy(), dtype=np.int64).copy()

        frames = nodes_df[frame_attr_key].to_numpy()
        bboxes = nodes_df[bbox_attr_key].to_numpy()
        msg = f"Bounding box coordinates must have even number of dimensions, got {bboxes.shape[1]}"
        assert bboxes.shape[1] % 2 == 0, msg
        num_dims = bboxes.shape[1] // 2
        self.ndims = num_dims + 1  # +1 for the frame dimension
        positions_min = np.ascontiguousarray(
            np.hstack((frames[:, np.newaxis], bboxes[:, :num_dims])), dtype=np.float32
        ).copy()
        positions_max = np.ascontiguousarray(
            np.hstack((frames[:, np.newaxis], bboxes[:, num_dims:])), dtype=np.float32
        ).copy()
        self._node_rtree = PointRTree(
            item_dtype="int64",
            coord_dtype="float32",
            dims=self.ndims,
        )
        self._node_rtree.insert_bb_items(node_ids, positions_min, positions_max)

    def __getitem__(self, keys: tuple[slice, ...]) -> "BaseFilter":
        """
        Query nodes that overlaps with a spatial region of interest.

        Uses spatial indexing to efficiently find nodes whose bounding boxes fall within
        the specified bounds for each spatial dimension.

        Parameters
        ----------
        keys : tuple[slice, ...]
            Tuple of slices defining the spatial bounds for each coordinate dimension.
            Must match the number of coordinate dimensions specified in attrs_keys.
            Each slice defines [start, stop) bounds for that dimension.

        Returns
        -------
        BaseFilter
            A filter containing only nodes and their edges that fall within the spatial ROI.

        Raises
        ------
        ValueError
            If the number of slices doesn't match the number of coordinate dimensions.

        Examples
        --------
        ```python
        # For 2D spatial filter with ["y_min", "x_min", "y_max", "x_max"] coordinates
        filter = spatial_filter[10:50, 20:60]

        # For 4D spatial filter with ["t_min", "z_min", "y_min", "x_min",
        # "t_max", "z_max", "y_max", "x_max"] coordinates
        subgraph = spatial_filter[0:10, 0:5, 10:50, 20:60].subgraph()
        ```
        """

        for key in keys:
            if key.start is None or key.stop is None:
                raise ValueError(f"Slice {key} must have start and stop")

        if len(keys) != self.ndims:
            raise ValueError(f"Expected {self.ndims} keys, got {len(keys)}")

        node_ids = self._node_rtree.search(
            *(
                np.stack(
                    [[s.start, s.stop] for s in keys],
                    axis=1,
                    dtype=np.float32,
                )
            )
        )
        return self._graph.filter(node_ids=node_ids)<|MERGE_RESOLUTION|>--- conflicted
+++ resolved
@@ -38,26 +38,7 @@
 
         start_time = time.time()
         self._attrs_keys = df.columns
-<<<<<<< HEAD
-
-        self._sg_graph = sg.SpatialGraph(
-            ndims=len(self._attrs_keys),
-            node_dtype="int64",
-            node_attr_dtypes={
-                "position": f"float32[{len(self._attrs_keys)}]",
-            },
-            edge_attr_dtypes={},
-            position_attr="position",
-            directed=True,
-        )
-
-        if not df.is_empty():
-            node_pos = np.ascontiguousarray(df.to_numpy(), dtype=np.float32)
-            self._sg_graph.add_nodes(
-                nodes=indices.copy(),
-                position=node_pos,
-            )
-=======
+
         indices = np.ascontiguousarray(indices.to_numpy(), dtype=np.int64).copy()
         node_pos = np.ascontiguousarray(df.to_numpy(), dtype=np.float32).copy()
         self.ndims = node_pos.shape[1]
@@ -67,7 +48,6 @@
             dims=self.ndims,
         )
         self._node_rtree.insert_point_items(indices, node_pos)
->>>>>>> 1d8497f8
 
         end_time = time.time()
         LOG.info(f"Time to create spatial graph: {end_time - start_time} seconds")
