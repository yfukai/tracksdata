--- conflicted
+++ resolved
@@ -30,11 +30,7 @@
 def sample_bbox_graph() -> RustWorkXGraph:
     """Create a sample graph with nodes for bounding box testing."""
     graph = RustWorkXGraph()
-<<<<<<< HEAD
-    graph.add_node_attr_key("bbox", [0, 0, 0, 0])
-=======
     graph.add_node_attr_key("bbox", [0, 0, 0, 0, 0, 0])
->>>>>>> c1fe1f6a
 
     # Add some nodes with bounding box coordinates
     nodes = [
@@ -138,33 +134,6 @@
     graph.add_node_attr_key("bbox", [0, 0, 0, 0])
     # Add nodes with bounding boxes
     bboxes = [
-<<<<<<< HEAD
-        [[0, 10], [20, 30]],  # Node 1
-        [[5, 15], [25, 35]],  # Node 2
-        [[10, 20], [30, 40]],  # Node 3
-        [[15, 25], [35, 45]],  # Node 4
-    ]
-    node_ids = []
-    for bbox in bboxes:
-        node_id = graph.add_node(
-            {
-                "t": 0,
-                "bbox": [
-                    bbox[0][0],
-                    bbox[1][0],  # min_y, min_x
-                    bbox[0][1],
-                    bbox[1][1],  # max_y, max_x
-                ],
-            }
-        )
-        node_ids.append(node_id)
-
-    spatial_filter = BBoxSpatialFilter(graph, frame_attr_key="t", bbox_attr_key="bbox")
-    result = spatial_filter[0:0, 15:20, 0:40]
-    assert set(result.node_ids()) == {node_ids[i] for i in [1, 2, 3]}
-    result = spatial_filter[0:0, 15:20, 36:40]
-    assert set(result.node_ids()) == {node_ids[i] for i in [2, 3]}
-=======
         [0, 20, 10, 30],  # Node 1
         [5, 25, 15, 35],  # Node 2
         [10, 30, 20, 40],  # Node 3
@@ -177,7 +146,6 @@
     assert set(result.node_ids()) == set(node_ids[1:])
     result = spatial_filter[0:0, 15:20, 36:40]
     assert set(result.node_ids()) == set(node_ids[2:])
->>>>>>> c1fe1f6a
 
     # Should return both nodes
     assert len(result.node_attrs()) == 2
@@ -224,10 +192,7 @@
     result = spatial_filter[0:1, 0:2, 10:20, 20:30]
     node_attrs = result.node_attrs()
     assert len(node_attrs) >= 1
-<<<<<<< HEAD
-=======
     assert len(node_attrs) < sample_bbox_graph.num_nodes
->>>>>>> c1fe1f6a
 
     # Test bounds that exclude all nodes
     result = spatial_filter[10:20, 10:20, 200:300, 200:300]
@@ -251,11 +216,7 @@
         spatial_filter[0:2, 0:50, 0:50]
 
     # Only spatial coordinates
-<<<<<<< HEAD
-    spatial_filter = BBoxSpatialFilter(graph, bbox_attr_key="bbox")
-=======
     spatial_filter = BBoxSpatialFilter(graph, frame_attr_key=None, bbox_attr_key="bbox")
->>>>>>> c1fe1f6a
     result = spatial_filter[0:50, 0:50, 0:50]
     assert not result.node_attrs().is_empty()
 
